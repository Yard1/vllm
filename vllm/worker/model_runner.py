--- conflicted
+++ resolved
@@ -92,13 +92,8 @@
     def _prepare_prompt(
         self,
         seq_group_metadata_list: List[SequenceGroupMetadata],
-<<<<<<< HEAD
     ) -> Tuple[torch.Tensor, torch.Tensor, InputMetadata, List[int], List[int],
-               List[int], Set[LoRARequest]]:
-=======
-    ) -> Tuple[torch.Tensor, torch.Tensor, InputMetadata, List[int],
-               List[int]]:
->>>>>>> 7e108113
+               List[int], List[int], Set[LoRARequest]]:
         assert len(seq_group_metadata_list) > 0
         input_tokens: List[List[int]] = []
         input_positions: List[List[int]] = []
@@ -193,12 +188,10 @@
                                              max_prompt_len,
                                              pad=_PAD_SLOT_ID,
                                              dtype=torch.long)
-<<<<<<< HEAD
         lora_index_mapping = [
             _pad_to_max(mapping, max_prompt_len, pad=0)
             for mapping in lora_index_mapping
         ]
-=======
         context_lens_tensor = torch.tensor(context_lens,
                                            dtype=torch.int,
                                            device='cuda')
@@ -219,7 +212,6 @@
                                           dtype=torch.long,
                                           device='cuda')
 
->>>>>>> 7e108113
         input_metadata = InputMetadata(
             is_prompt=True,
             slot_mapping=slot_mapping,
@@ -231,12 +223,9 @@
             block_tables=block_tables,
             use_cuda_graph=False,
         )
-<<<<<<< HEAD
-        return input_tokens, input_positions, input_metadata, prompt_lens, lora_index_mapping, lora_prompt_mapping, lora_requests
-=======
         return (input_tokens, input_positions, input_metadata, prompt_lens,
-                subquery_lens)
->>>>>>> 7e108113
+                subquery_lens, lora_index_mapping, lora_prompt_mapping,
+                lora_requests)
 
     def _prepare_decode(
         self,
@@ -447,20 +436,12 @@
             # Prepare input tensors.
             if is_prompt:
                 (input_tokens, input_positions, input_metadata, prompt_lens,
-<<<<<<< HEAD
-                 lora_index_mapping, lora_prompt_mapping,
+                 subquery_lens, lora_index_mapping, lora_prompt_mapping,
                  lora_requests) = self._prepare_prompt(seq_group_metadata_list)
             else:
                 (input_tokens, input_positions, input_metadata,
                  lora_index_mapping, lora_prompt_mapping,
                  lora_requests) = self._prepare_decode(seq_group_metadata_list)
-=======
-                 subquery_lens) = self._prepare_prompt(seq_group_metadata_list)
-            else:
-                (input_tokens, input_positions, input_metadata
-                 ) = self._prepare_decode(seq_group_metadata_list)
-                subquery_lens = None
->>>>>>> 7e108113
                 prompt_lens = []
             sampling_metadata = self._prepare_sample(seq_group_metadata_list,
                                                      prompt_lens,
