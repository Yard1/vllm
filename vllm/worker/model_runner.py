--- conflicted
+++ resolved
@@ -1,9 +1,5 @@
 import time
-<<<<<<< HEAD
 from typing import Dict, List, Optional, Tuple, Set, Union
-=======
-from typing import Dict, List, Optional, Tuple, Union
->>>>>>> 937e7b7d
 
 import numpy as np
 import torch
@@ -38,20 +34,14 @@
         model_config: ModelConfig,
         parallel_config: ParallelConfig,
         scheduler_config: SchedulerConfig,
-<<<<<<< HEAD
         lora_config: Optional[LoRAConfig],
-=======
         is_driver_worker: bool = False,
->>>>>>> 937e7b7d
     ):
         self.model_config = model_config
         self.parallel_config = parallel_config
         self.scheduler_config = scheduler_config
-<<<<<<< HEAD
         self.lora_config = lora_config
-=======
         self.is_driver_worker = is_driver_worker
->>>>>>> 937e7b7d
 
         # model_config can be None in tests/samplers/test_sampler.py.
         # FIXME(woosuk): This is a hack to make the tests work. Refactor this.
@@ -102,12 +92,8 @@
     def _prepare_prompt(
         self,
         seq_group_metadata_list: List[SequenceGroupMetadata],
-<<<<<<< HEAD
     ) -> Tuple[torch.Tensor, torch.Tensor, InputMetadata, List[int], List[int],
-               Set[LoRARequest]]:
-=======
-    ) -> Tuple[torch.Tensor, torch.Tensor, InputMetadata, List[int]]:
->>>>>>> 937e7b7d
+               List[int], Set[LoRARequest]]:
         assert len(seq_group_metadata_list) > 0
         input_tokens: List[List[int]] = []
         input_positions: List[List[int]] = []
@@ -196,11 +182,7 @@
             block_tables=None,
             use_cuda_graph=False,
         )
-<<<<<<< HEAD
-        return input_tokens, input_positions, input_metadata, lora_index_mapping, lora_prompt_mapping, lora_requests
-=======
-        return input_tokens, input_positions, input_metadata, prompt_lens
->>>>>>> 937e7b7d
+        return input_tokens, input_positions, input_metadata, prompt_lens, lora_index_mapping, lora_prompt_mapping, lora_requests
 
     def _prepare_decode(
         self,
@@ -395,21 +377,35 @@
     def prepare_input_tensors(
         self,
         seq_group_metadata_list: Optional[List[SequenceGroupMetadata]],
-    ) -> Tuple[torch.Tensor, torch.Tensor, InputMetadata, SamplingMetadata]:
+    ) -> Tuple[torch.Tensor, torch.Tensor, InputMetadata, SamplingMetadata,
+               Set[int], LoRAMapping]:
         if self.is_driver_worker:
             # NOTE: We assume that all sequences in the group are all prompts or
             # all decodes.
             is_prompt = seq_group_metadata_list[0].is_prompt
             # Prepare input tensors.
             if is_prompt:
+                (input_tokens, input_positions, input_metadata, prompt_lens,
+                 lora_index_mapping, lora_prompt_mapping,
+                 lora_requests) = self._prepare_prompt(seq_group_metadata_list)
+            else:
                 (input_tokens, input_positions, input_metadata,
-                 prompt_lens) = self._prepare_prompt(seq_group_metadata_list)
-            else:
-                (input_tokens, input_positions, input_metadata
-                 ) = self._prepare_decode(seq_group_metadata_list)
+                 lora_index_mapping, lora_prompt_mapping,
+                 lora_requests) = self._prepare_decode(seq_group_metadata_list)
                 prompt_lens = []
             sampling_metadata = self._prepare_sample(seq_group_metadata_list,
                                                      prompt_lens)
+
+            if self.lora_config:
+                flat_lora_index_mapping = [
+                    item for sublist in lora_index_mapping for item in sublist
+                ]
+                lora_mapping = LoRAMapping(
+                    flat_lora_index_mapping,
+                    lora_prompt_mapping,
+                )
+            else:
+                lora_mapping = None
 
             def get_size_or_none(x: Optional[torch.Tensor]):
                 return x.size() if x is not None else None
@@ -436,6 +432,10 @@
                 input_metadata.use_cuda_graph,
                 "selected_token_indices_size":
                 sampling_metadata.selected_token_indices.size(),
+                "lora_requests":
+                lora_requests,
+                "lora_mapping":
+                lora_mapping,
             }
             broadcast_object_list([py_data], src=0)
             # TODO(zhuohan): Combine the broadcasts or set async_op=True.
@@ -452,6 +452,8 @@
             receving_list = [None]
             broadcast_object_list(receving_list, src=0)
             py_data = receving_list[0]
+            lora_mapping = py_data["lora_mapping"]
+            lora_requests = py_data["lora_requests"]
             input_tokens = torch.empty(*py_data["input_tokens_size"],
                                        dtype=torch.long,
                                        device="cuda")
@@ -503,41 +505,20 @@
                 perform_sampling=False,
             )
 
-        return input_tokens, input_positions, input_metadata, sampling_metadata
+        return input_tokens, input_positions, input_metadata, sampling_metadata, lora_requests, lora_mapping
 
     @torch.inference_mode()
     def execute_model(
         self,
         seq_group_metadata_list: Optional[List[SequenceGroupMetadata]],
         kv_caches: List[Tuple[torch.Tensor, torch.Tensor]],
-<<<<<<< HEAD
-    ) -> SamplerOutput:
-        # NOTE: We assume that all sequences in the group are all prompts or
-        # all decodes.
-        is_prompt = seq_group_metadata_list[0].is_prompt
-        # Prepare input tensors.
-        if is_prompt:
-            inputs = self._prepare_prompt(seq_group_metadata_list)
-            input_tokens, input_positions, input_metadata, lora_index_mapping, lora_prompt_mapping, lora_requests = inputs
-        else:
-            inputs = self._prepare_decode(seq_group_metadata_list)
-            input_tokens, input_positions, input_metadata, lora_index_mapping, lora_prompt_mapping, lora_requests = inputs
+    ) -> Optional[SamplerOutput]:
+        input_tokens, input_positions, input_metadata, sampling_metadata, lora_requests, lora_mapping = (
+            self.prepare_input_tensors(seq_group_metadata_list))
 
         if self.lora_config:
-            flat_lora_index_mapping = [
-                item for sublist in lora_index_mapping for item in sublist
-            ]
-            lora_mapping = LoRAMapping(
-                flat_lora_index_mapping,
-                lora_prompt_mapping,
-            )
             self.set_active_loras(lora_requests, lora_mapping)
 
-=======
-    ) -> Optional[SamplerOutput]:
-        input_tokens, input_positions, input_metadata, sampling_metadata = (
-            self.prepare_input_tensors(seq_group_metadata_list))
->>>>>>> 937e7b7d
         # Execute the model.
         if input_metadata.use_cuda_graph:
             graph_batch_size = input_tokens.shape[0]
