--- conflicted
+++ resolved
@@ -9,11 +9,8 @@
 HEAD_SIZES = [128, 256]
 BLOCK_SIZES = [16, 32]
 DTYPES = [torch.float16, torch.bfloat16]
-<<<<<<< HEAD
 KV_DTYPES = ["fp8"]
-=======
 NUM_BLOCKS = 32768  # Large enough to test overflow in index calculation.
->>>>>>> 1937e298
 
 
 def ref_paged_attn(
@@ -87,13 +84,9 @@
     seed, num_blocks
 ) -> None:
     torch.set_default_device("cuda")
-<<<<<<< HEAD
     torch.cuda.manual_seed_all(seed)
     random.seed(seed)
     kv_lens = [random.randint(1, 1500) for _ in range(random.randint(1, 32))]
-=======
-    torch.cuda.manual_seed_all(0)
->>>>>>> 1937e298
     num_seqs = len(kv_lens)
     num_query_heads = num_heads[0]
     num_kv_heads = num_heads[1]
